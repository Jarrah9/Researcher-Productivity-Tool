--- conflicted
+++ resolved
@@ -11,13 +11,8 @@
     driver = uc.Chrome(options=options)
 
     profiles_urls = [
-<<<<<<< HEAD
-        "https://researchportalplus.anu.edu.au/en/organisations/research-school-of-accounting/persons", #Accounting
-        "https://researchportalplus.anu.edu.au/en/organisations/research-school-of-finance-actuarial-studies-statistics/persons" #finance
-=======
         ("https://researchportalplus.anu.edu.au/en/organisations/research-school-of-accounting", "Accounting" ), #accounting
         ("https://researchportalplus.anu.edu.au/en/organisations/research-school-of-finance-actuarial-studies-statistics", "Finance" ) #finance
->>>>>>> 12ee27a7
     ]
     base = "https://researchportalplus.anu.edu.au"
     pairs = []
