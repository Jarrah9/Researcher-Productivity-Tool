--- conflicted
+++ resolved
@@ -30,10 +30,8 @@
         name, job_title, publications_info = scrape_publications(profile_url, driver)
         print(f"Found {len(publications_info)} publications in {profile_url}")
         for line in publications_info:
-<<<<<<< HEAD
-            all_data.append(line + [name, profile_url, field])
-=======
-            all_data.append(line + [name, profile_url, job_title])
->>>>>>> 9393c166
+
+            all_data.append(line + [name, profile_url, job_title, field])
+
 
     return all_data