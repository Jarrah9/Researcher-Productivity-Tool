from selenium import webdriver
from selenium.webdriver.common.by import By
import time
import csv
import re
from pyalex import Works, Authors, Institutions


# ---------------- OpenAlex Helpers ----------------
def get_author_id(name):
    try:
        authors = Authors().search(name).get()
        if authors:
            author_id = authors[0]["id"]
            # Extract just the ID part if needed
            if author_id.startswith("https://openalex.org/"):
                return author_id.split("/")[-1]
        return None
    except Exception as e:
        print("Author lookup error:", e)
        return None
    
def clean_name(name):
    # Remove common academic and honorific titles from the start of the name
    return re.sub(
        r"^(Professor |Prof\.? |Associate Professor |A/Prof |Adjunct |Emeritus Professor |Scientia Professor |Dr |Mr |Mrs |Ms )",
        "",
        name,
        flags=re.IGNORECASE
    ).strip()

def get_ins_id(ins_name):
    try:
        insts = Institutions().search(ins_name).get()
        if insts:
            inst_id = insts[0]["id"]
            if inst_id.startswith("https://openalex.org/"):
                return inst_id.split("/")[-1]
        return None
    except Exception as e:
        print("Institution lookup error:", e)
        return None

def clean_title(title):
    # Remove all unwanted characters from the title
    return re.sub(r"[\"'“”‘’:]", "", title)

def openAlex(title, year, author_id = None, institution_id = None):
    title = clean_title(title)
    try:
        # Convert year to yyyy-mm-dd
        if year and year.isdigit() and len(year) == 4:
            from_date = f"{year}-01-01"
            to_date = f"{year}-12-31"
        else:
            from_date = None
            to_date = None

        query = Works().search(title)
        if from_date and to_date:
            query = query.filter(
                from_publication_date=from_date,
                to_publication_date=to_date
            )

        if author_id:
            query = query.filter(author={"id": author_id})
        if institution_id:
            query = query.filter(institution={"id": institution_id})

        results = query.get()
        
        if results:
            # Get the OpenAlex ID and convert to a direct link
            openalex_id = results[0]["id"]
            if openalex_id.startswith("https://openalex.org/"):
                return openalex_id
            # If it's an API URL, extract the ID and build the link
            match = re.search(r'W\d+', openalex_id)
            if match:
                return f"https://openalex.org/{match.group(0)}"
        else:
            return ""
    except Exception as e:
        print("Error:", e)
        return ""


# ---------------- Scraping Function ----------------
def scraping(profile_url, driver):
    driver.get(profile_url)
    time.sleep(1)

    publications_info = []

    # Map section keywords to article types
    sections = {
        "Journal Articles": "Journal",
        "Other": "",
        "Book Chapters": "",
        "Books": "",
        "Working Papers": "",
        "Edited Books": ""
    }

    buttons = driver.find_elements(By.CSS_SELECTOR, "button.accordion-item")

    # Researcher name
    try:
        name = driver.find_element(By.CSS_SELECTOR, "h1.profile-heading").text.strip()
    except Exception:
        name = ""

    # Researcher role
    try:
        role = driver.find_element(By.CSS_SELECTOR, "h1.profile-heading + div").text.strip()
    except Exception:
        role = ""

    # Author ID & Institution ID for OpenAlex to look up
    author_id = get_author_id(clean_name(name))
    institution_id = get_ins_id("UNSW Sydney")

    for btn in buttons:
        for section, default_article_type in sections.items():
            if section in btn.text:
                if btn.get_attribute("aria-expanded") == "false":
                    btn.click()
                    time.sleep(3)  # Wait for the section to expand
                # Only get publications under the currently expanded section
                section_div = btn.find_element(By.XPATH, "./following-sibling::div")
                publications = section_div.find_elements(By.CSS_SELECTOR, "div.publication-item")

                for pub in publications:
                    # Title
                    try:
                        if section == "Books":
                            title = pub.find_element(By.CSS_SELECTOR, "i.rg-title").text.strip()
                        else:
                            title = pub.find_element(By.CSS_SELECTOR, "span.rg-title").text.strip()
                        # Remove ' and " only at the start and end
                        title = title.strip("'\"")
                    except Exception:
                        title = ""
                    # Skip empty publication items
                    if not title:
                        continue
                    
                    # Year
                    try:
                        year = pub.find_element(By.CSS_SELECTOR, "span.rg-year").text.strip()
                    except Exception:
                        year = "N/A"

                    # Article Type
                    try:
                        article_type = pub.find_element(By.CSS_SELECTOR, "span.publication-category").text.strip()
                    except Exception:
                        article_type = ""

                    # Journal name
                    if article_type and "journal" in article_type.lower():
                        try:
                            journal = pub.find_element(By.CSS_SELECTOR, "i.rg-source-title").text.strip()
                        except Exception:
                            journal = ""
                    else:
                        journal = ""

                    # Article URL
                    try:
                        pub_url = pub.find_element(By.CSS_SELECTOR, "a").get_attribute("href")
                    except Exception:
                        pub_url = ""

                    # If missing, check OpenAlex
                    if not pub_url and title:
                        pub_url = openAlex(title, year, author_id, institution_id)

                    publications_info.append([title, year, article_type, journal, pub_url])
                    print(f"Found publication: {title} ({article_type})")
                break
    return name, publications_info, role


# ---------------- Profile Scraping ----------------
def profile(page_url, driver):
    driver.get(page_url)
    time.sleep(2)

    profile_urls = []

    profile_link = driver.find_elements(By.CSS_SELECTOR, "a.card-profile__container")
    for e in profile_link:
        url = e.get_attribute("href")
        if url:
            profile_urls.append(url)

    return profile_urls


# ---------------- Main Function ----------------
def scrape_UNSW():
    # start_time = time.time()  # Start timer for testing purpose

    driver = webdriver.Chrome()
    departments_urls = [
        ("https://www.unsw.edu.au/business/our-people#search=&filters=f.School%257CstaffSchool%3ASchool%2Bof%2BAccounting%252C%2BAuditing%2Band%2BTaxation&sort=metastaffLastName","Accouting"),
        ("https://www.unsw.edu.au/business/our-people#search=&filters=f.School%257CstaffSchool%3ASchool%2Bof%2BBanking%2Band%2BFinance&sort=metastaffLastName","Finance")
    ]
    
    num_ranks = 12
    profile_urls = []

    for base_urls, fields in departments_urls:
        start_rank = 1
        # Loop to paginate through the list of profiles
        while True:
            page_url = f"{base_urls}&startRank={start_rank}&numRanks={num_ranks}"
            urls = profile(page_url, driver)
            if not urls:
                break
            profile_urls.extend(urls)
            start_rank += num_ranks
            time.sleep(1)

    all_data = []
    for url in profile_urls:
        name, publications_info, role = scraping(url, driver)
        for pub in publications_info:
<<<<<<< HEAD
            all_data.append(pub + [name, url, fields])  # Append fields


=======
            all_data.append(pub + [name, url, role])

    # csv_filename = "UNSW.csv"
    # csv_header = ["Title", "Year", "Type", "Journal", "Article URL", "Researcher Name", "Profile URL"]
    # with open(csv_filename, mode="w", newline='', encoding="utf-8-sig") as f:
    #     writer = csv.writer(f)
    #     writer.writerow(csv_header)
    #     for url in profile_urls:
    #         name, publications_info = scraping(url, driver)
    #         for pub in publications_info:
    #             writer.writerow(pub + [name, url])
    
>>>>>>> 9393c166
    driver.quit()

    print("Scraping complete. Data saved to UNSW.csv")

    return all_data
<|MERGE_RESOLUTION|>--- conflicted
+++ resolved
@@ -228,12 +228,11 @@
     for url in profile_urls:
         name, publications_info, role = scraping(url, driver)
         for pub in publications_info:
-<<<<<<< HEAD
-            all_data.append(pub + [name, url, fields])  # Append fields
-
-
-=======
-            all_data.append(pub + [name, url, role])
+
+            all_data.append(pub + [name, url, role, fields])  # Append fields
+
+
+
 
     # csv_filename = "UNSW.csv"
     # csv_header = ["Title", "Year", "Type", "Journal", "Article URL", "Researcher Name", "Profile URL"]
@@ -245,9 +244,13 @@
     #         for pub in publications_info:
     #             writer.writerow(pub + [name, url])
     
->>>>>>> 9393c166
+
     driver.quit()
 
     print("Scraping complete. Data saved to UNSW.csv")
 
     return all_data
+
+
+# if __name__ == "__main__":
+#     main()
