--- conflicted
+++ resolved
@@ -183,11 +183,9 @@
     return not s or s.strip(".—–- ,;:").strip() == ""
 
 # ---------- parse a profile ----------
-<<<<<<< HEAD
-def parse_profile(driver, researcher_name: str, profile_url: str, field: str ) -> List[List[str]]:
-=======
-def parse_profile(driver, researcher_name: str, profile_url: str, researcher_role: str):
->>>>>>> 9393c166
+
+def parse_profile(driver, researcher_name: str, profile_url: str, researcher_role: str, field: str):
+
     """
     Parse a single profile:
       - open page,
@@ -295,11 +293,9 @@
             article_url,
             researcher_name,
             profile_url,
-<<<<<<< HEAD
-            field
-=======
-            researcher_role
->>>>>>> 9393c166
+            researcher_role,
+            fields
+
         ])
 
     return results
@@ -320,11 +316,9 @@
                     print(name)
             for r_name, r_url, r_role in researchers:
                 try:
-<<<<<<< HEAD
-                    out_rows.extend(parse_profile(d, r_name, r_url, fields))
-=======
-                    out_rows.extend(parse_profile(d, r_name, r_url, r_role))
->>>>>>> 9393c166
+
+                    out_rows.extend(parse_profile(d, r_name, r_url, r_role, fields))
+
                 except Exception as e:
                     print(f"Failed on {r_name}: {e}")
                 time.sleep(0.25)
